#!/usr/bin/env python

#    Copyright 2011 OpenStack LLC
#
#    Licensed under the Apache License, Version 2.0 (the "License"); you may
#    not use this file except in compliance with the License. You may obtain
#    a copy of the License at
#
#         http://www.apache.org/licenses/LICENSE-2.0
#
#    Unless required by applicable law or agreed to in writing, software
#    distributed under the License is distributed on an "AS IS" BASIS, WITHOUT
#    WARRANTIES OR CONDITIONS OF ANY KIND, either express or implied. See the
#    License for the specific language governing permissions and limitations
#    under the License.

"""
Reddwarf Command line tool
"""

import optparse
import os
import sys


# If ../reddwarf/__init__.py exists, add ../ to Python search path, so that
# it will override what happens to be installed in /usr/(local/)lib/python...
possible_topdir = os.path.normpath(os.path.join(os.path.abspath(sys.argv[0]),
                                   os.pardir,
                                   os.pardir))
if os.path.exists(os.path.join(possible_topdir, 'reddwarfclient',
                               '__init__.py')):
    sys.path.insert(0, possible_topdir)


from reddwarfclient import common


class InstanceCommands(common.CommandsBase):
    """Commands to perform various instances operations and actions"""

    params = [
              'flavor',
              'id',
              'limit',
              'marker',
              'name',
              'size',
             ]

    def create(self):
        """Create a new instance"""
        self._require('name', 'volume_size')
        # flavorRef is not required.
        flavorRef = self.flavor or "http://localhost:8775/v1.0/flavors/1"
        volume = {"size": self.size}
        self._pretty_print(self.dbaas.instances.create, self.name,
                          flavorRef, volume)

    def delete(self):
        """Delete the specified instance"""
        self._require('id')
        print self.dbaas.instances.delete(self.id)

    def get(self):
        """Get details for the specified instance"""
        self._require('id')
        self._pretty_print(self.dbaas.instances.get, self.id)

    def list(self):
        """List all instances for account"""
        # limit and marker are not required.
        limit = self.limit or None
        if limit:
            limit = int(limit, 10)
        self._pretty_paged(self.dbaas.instances.list)

    def resize_volume(self):
        """Resize an instance volume"""
        self._require('id', 'size')
        self._pretty_print(self.dbaas.instances.resize_volume, self.id,
                          self.size)

    def resize_instance(self):
        """Resize an instance flavor"""
        self._require('id', 'flavor')
        self._pretty_print(self.dbaas.instances.resize_instance, self.id,
                          self.flavor_id)

    def restart(self):
        """Restart the database"""
        self._require('id')
        self._pretty_print(self.dbaas.instances.restart, self.id)

<<<<<<< HEAD
    def reset_password(self, id):
        """Reset the root user Password"""
        dbaas = common.get_client()
        try:
            result = dbaas.instances.reset_password(id)
            if result:
                _pretty_print(result)
        except:
            print sys.exc_info()[1]
            
class FlavorsCommands(object):
=======

class FlavorsCommands(common.CommandsBase):
>>>>>>> 65d70713
    """Commands for listing Flavors"""

    params = []

    def list(self):
        """List the available flavors"""
        self._pretty_print(self.dbaas.flavors.list)


class DatabaseCommands(common.CommandsBase):
    """Database CRUD operations on an instance"""

    params = [
              'name',
              'id',
              'limit',
              'marker',
             ]

    def create(self):
        """Create a database"""
        self._require('id', 'name')
        databases = [{'name': self.name}]
        print self.dbaas.databases.create(self.id, databases)

    def delete(self):
        """Delete a database"""
        self._require('id', 'name')
        print self.dbaas.databases.delete(self.id, self.name)

    def list(self):
        """List the databases"""
        self._require('id')
        self._pretty_paged(self.dbaas.databases.list, self.id)


class UserCommands(common.CommandsBase):
    """User CRUD operations on an instance"""
    params = [
              'id',
              'databases',
              'name',
              'password',
             ]

    def create(self):
        """Create a user in instance, with access to one or more databases"""
        self._require('id', 'name', 'password', 'databases')
        self._make_list('databases')
        databases = [{'name': dbname} for dbname in self.databases]
        users = [{'name': self.username, 'password': self.password,
                  'databases': databases}]
        self.dbaas.users.create(self.id, users)

    def delete(self):
        """Delete the specified user"""
        self._require('id', 'name')
        self.users.delete(self.id, self.name)

    def list(self):
        """List all the users for an instance"""
        self._require('id')
        self._pretty_paged(self.dbaas.users.list, self.id)


class RootCommands(common.CommandsBase):
    """Root user related operations on an instance"""

    params = [
              'id',
             ]

    def create(self):
        """Enable the instance's root user."""
        self._require('id')
        try:
            user, password = self.dbaas.root.create(self.id)
            print "User:\t\t%s\nPassword:\t%s" % (user, password)
        except:
            print sys.exc_info()[1]

    def enabled(self):
        """Check the instance for root access"""
        self._require('id')
        self._pretty_print(self.dbaas.root.is_root_enabled, self.id)


class VersionCommands(common.CommandsBase):
    """List available versions"""

    params = [
              'url',
             ]

    def list(self):
        """List all the supported versions"""
        self._require('url')
        self._pretty_print(self.dbaas.versions.index, self.url)


def config_options(oparser):
    oparser.add_option("--auth_url", default="http://localhost:5000/v2.0",
                       help="Auth API endpoint URL with port and version. \
                            Default: http://localhost:5000/v2.0")
    oparser.add_option("--username", help="Login username")
    oparser.add_option("--apikey", help="Api key")
    oparser.add_option("--tenant_id",
                       help="Tenant Id associated with the account")
    oparser.add_option("--auth_type", default="keystone",
                       help="Auth type to support different auth environments, \
                            Supported values are 'keystone', 'rax'.")
    oparser.add_option("--service_type", default="reddwarf",
                       help="Service type is a name associated for the catalog")
    oparser.add_option("--service_name", default="Reddwarf",
                       help="Service name as provided in the service catalog")
    oparser.add_option("--service_url", default="",
                       help="Service endpoint to use if the catalog doesn't \
                            have one")
    oparser.add_option("--region", default="RegionOne",
                       help="Region the service is located in")
    oparser.add_option("-i", "--insecure", action="store_true",
                       dest="insecure", default=False,
                       help="Run in insecure mode for https endpoints.")


COMMANDS = {'auth': common.Auth,
            'instance': InstanceCommands,
            'flavor': FlavorsCommands,
            'database': DatabaseCommands,
            'user': UserCommands,
            'root': RootCommands,
            'version': VersionCommands,
            }

def main():
    # Parse arguments
    oparser = optparse.OptionParser(usage="%prog [options] <cmd> <action> <args>",
                                    version='1.0',
                                    conflict_handler='resolve')
    config_options(oparser)
    for k, v in COMMANDS.items():
        v._prepare_parser(oparser)
    (options, args) = oparser.parse_args()

    if not args:
        common.print_commands(COMMANDS)

    # Pop the command and check if it's in the known commands
    cmd = args.pop(0)
    if cmd in COMMANDS:
        fn = COMMANDS.get(cmd)
        command_object = fn(oparser)

        # Get a list of supported actions for the command
        actions = common.methods_of(command_object)

        if len(args) < 1:
            common.print_actions(cmd, actions)

        # Check for a valid action and perform that action
        action = args.pop(0)
        if action in actions:
            try:
                getattr(command_object, action)()
            except Exception as ex:
                print ex
        else:
            common.print_actions(cmd, actions)
    else:
        common.print_commands(COMMANDS)


if __name__ == '__main__':
    main()<|MERGE_RESOLUTION|>--- conflicted
+++ resolved
@@ -92,22 +92,13 @@
         self._require('id')
         self._pretty_print(self.dbaas.instances.restart, self.id)
 
-<<<<<<< HEAD
-    def reset_password(self, id):
+    def reset_password(self):
         """Reset the root user Password"""
-        dbaas = common.get_client()
-        try:
-            result = dbaas.instances.reset_password(id)
-            if result:
-                _pretty_print(result)
-        except:
-            print sys.exc_info()[1]
+        self._require('id')
+        self._pretty_print(self.dbaas.instances.reset_password, self.id)
             
-class FlavorsCommands(object):
-=======
 
 class FlavorsCommands(common.CommandsBase):
->>>>>>> 65d70713
     """Commands for listing Flavors"""
 
     params = []
