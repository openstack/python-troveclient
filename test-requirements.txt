# The order of packages is significant, because pip processes them in the order
# of appearance. Changing the order has an impact on the overall integration
# process, which may cause wedges in the gate later.
hacking!=0.13.0,<0.14,>=0.12.0 # Apache-2.0
coverage!=4.4,>=4.0 # Apache-2.0
fixtures>=3.0.0 # Apache-2.0/BSD
oslotest>=1.10.0 # Apache-2.0
python-openstackclient!=3.10.0,>=3.3.0 # Apache-2.0
requests-mock>=1.1 # Apache-2.0
sphinx>=1.6.2 # BSD
testrepository>=0.0.18 # Apache-2.0/BSD
testscenarios>=0.4 # Apache-2.0/BSD
testtools>=1.4.0 # MIT
mock>=2.0 # BSD
httplib2>=0.7.5 # MIT
<<<<<<< HEAD
pycrypto>=2.6 # Public Domain
reno!=2.3.1,>=1.8.0 # Apache-2.0
openstackdocstheme>=1.16.0 # Apache-2.0
=======
reno!=2.3.1,>=1.8.0 # Apache-2.0
>>>>>>> d512e476
<|MERGE_RESOLUTION|>--- conflicted
+++ resolved
@@ -13,10 +13,5 @@
 testtools>=1.4.0 # MIT
 mock>=2.0 # BSD
 httplib2>=0.7.5 # MIT
-<<<<<<< HEAD
-pycrypto>=2.6 # Public Domain
 reno!=2.3.1,>=1.8.0 # Apache-2.0
-openstackdocstheme>=1.16.0 # Apache-2.0
-=======
-reno!=2.3.1,>=1.8.0 # Apache-2.0
->>>>>>> d512e476
+openstackdocstheme>=1.16.0 # Apache-2.0